import torch.nn as nn
import torch


def conv1x1(in_planes, out_planes, stride=1):
    """1x1 convolution"""
    return nn.Conv2d(in_planes, out_planes, kernel_size=1, stride=stride, bias=False)


def conv3x3(in_planes, out_planes, stride=1, padding_mode='zeros'):
    """3x3 convolution with padding"""
    return nn.Conv2d(in_planes, out_planes, kernel_size=3, stride=stride, padding=1, bias=False, padding_mode=padding_mode)


class BasicBlock(nn.Module):
    expansion = 1

    def __init__(self, inplanes, planes, stride=1, downsample=None, conv_pad_mode='zeros'):
        super(BasicBlock, self).__init__()
        
        self.conv1 = conv3x3(inplanes, planes, stride, conv_pad_mode)
        self.bn1 = nn.BatchNorm2d(planes)
        self.relu = nn.ReLU(inplace=True)
        self.conv2 = conv3x3(planes, planes, padding_mode=conv_pad_mode)
        self.bn2 = nn.BatchNorm2d(planes)
        self.downsample = downsample
        self.stride = stride

    def forward(self, x):
        identity = x

        out = self.conv1(x)
        out = self.bn1(out)
        out = self.relu(out)

        out = self.conv2(out)
        out = self.bn2(out)

        if self.downsample is not None:
            identity = self.downsample(x)

        out += identity
        out = self.relu(out)

        return out


class Bottleneck(nn.Module):
    expansion = 4

    def __init__(self, inplanes, planes, stride=1, downsample=None, conv_pad_mode='zeros'):
        super(Bottleneck, self).__init__()
        
        self.conv1 = conv1x1(inplanes, planes)
        self.bn1 = nn.BatchNorm2d(planes)
        self.conv2 = conv3x3(planes, planes, stride, padding_mode=conv_pad_mode)
        self.bn2 = nn.BatchNorm2d(planes)
        self.conv3 = conv1x1(planes, planes * self.expansion)
        self.bn3 = nn.BatchNorm2d(planes * self.expansion)
        self.relu = nn.ReLU(inplace=True)
        self.downsample = downsample
        self.stride = stride

    def forward(self, x):
        identity = x

        out = self.conv1(x)
        out = self.bn1(out)
        out = self.relu(out)
        out = self.conv2(out)
        out = self.bn2(out)
        out = self.relu(out)
        out = self.conv3(out)
        out = self.bn3(out)

        if self.downsample is not None:
            identity = self.downsample(x)

        out += identity
        out = self.relu(out)

        return out


class ResNet(nn.Module):

    def __init__(self, block, layers, num_input_channels, num_output_channels, zero_init_residual=False,
                 conv_pad_mode='zeros'):

        super(ResNet, self).__init__()

        self.inplanes = 64

<<<<<<< HEAD
        self.conv1 = nn.Conv2d(num_input_channels, 64, kernel_size=3, stride=1, padding=0, bias=False)
=======
        self.conv1 = nn.Conv2d(num_input_channels, 64, kernel_size=3, stride=3, padding=0, bias=False)
>>>>>>> c42593fd
        self.bn1 = nn.BatchNorm2d(64)
        self.relu = nn.ReLU(inplace=True)
        self.maxpool = nn.MaxPool2d(kernel_size=3, stride=2, padding=1)

        self.layer1 = self._make_layer(block, 64, layers[0], stride=1, conv_pad_mode=conv_pad_mode)
        self.layer2 = self._make_layer(block, 128, layers[1], stride=2, conv_pad_mode=conv_pad_mode)
        self.layer3 = self._make_layer(block, 256, layers[2], stride=2, conv_pad_mode=conv_pad_mode)
        self.layer4 = self._make_layer(block, 512, layers[3], stride=2, conv_pad_mode=conv_pad_mode)

        self.avgpool = nn.AdaptiveAvgPool2d((1,1))
        self.fc = nn.Linear(512 * block.expansion, num_output_channels)
        self.fc_r = nn.Linear(512 * block.expansion, 1)

        for m in self.modules():
            if isinstance(m, nn.Conv2d):
                nn.init.kaiming_normal_(m.weight, mode='fan_out', nonlinearity='relu')
            elif isinstance(m, nn.BatchNorm2d):
                nn.init.constant_(m.weight, 1)
                nn.init.constant_(m.bias, 0)

        # Zero-initialize the last BN in each residual branch,
        # so that the residual branch starts with zeros, and each residual block behaves like an identity.
        # This improves the model by 0.2~0.3% according to https://arxiv.org/abs/1706.02677
        if zero_init_residual:
            for m in self.modules():
                if isinstance(m, Bottleneck):
                    nn.init.constant_(m.bn3.weight, 0)
                elif isinstance(m, BasicBlock):
                    nn.init.constant_(m.bn2.weight, 0)

    def _make_layer(self, block, planes, blocks, stride=1, conv_pad_mode='zeros'):
        downsample = None
        
        if stride != 1 or self.inplanes != planes * block.expansion:
            downsample = nn.Sequential(
                conv1x1(self.inplanes, planes * block.expansion, stride),
                nn.BatchNorm2d(planes * block.expansion),
            )
        layers = []
        layers.append(block(self.inplanes, planes, stride, downsample, conv_pad_mode))
        self.inplanes = planes * block.expansion
        for _ in range(1, blocks):
            layers.append(block(self.inplanes, planes, conv_pad_mode=conv_pad_mode))

        return nn.Sequential(*layers)

    def forward(self, x):
        x = self.conv1(x)
        x = self.bn1(x)
        x = self.relu(x)

        x = self.layer1(x)
        x = self.layer2(x)
        x = self.layer3(x)
        x = self.layer4(x)

        x = self.avgpool(x)
        x = torch.flatten(x, 1)
        x_c = self.fc(x)
        x_r = self.fc_r(x)

        return x_c, x_r


def resnet18(**kwargs):
    """Constructs a ResNet-18 model feature extractor.
    """
    return ResNet(BasicBlock, [2, 2, 2, 2], **kwargs)


def resnet26(**kwargs):
    """Constructs a ResNet-34 model feature extractor.
    """
    return ResNet(BasicBlock, [2, 3, 4, 2], **kwargs)

def resnet34(**kwargs):
    """Constructs a ResNet-34 model feature extractor.
    """
    return ResNet(BasicBlock, [3, 4, 6, 3], **kwargs)

def resnet42(**kwargs):
    """Constructs a ResNet-50 model feature extractor.
    """
    return ResNet(Bottleneck, [3, 6, 8, 3], **kwargs)

def resnet50(**kwargs):
    """Constructs a ResNet-50 model feature extractor.
    """
    return ResNet(Bottleneck, [3, 4, 6, 3], **kwargs)


def resnet101(**kwargs):
    """Constructs a ResNet-101 model feature extractor.
    """
    return ResNet(Bottleneck, [3, 4, 23, 3], **kwargs)


def resnet152(**kwargs):
    """Constructs a ResNet-152 model feature extractor.
    """
    return ResNet(Bottleneck, [3, 8, 36, 3], **kwargs)<|MERGE_RESOLUTION|>--- conflicted
+++ resolved
@@ -91,11 +91,7 @@
 
         self.inplanes = 64
 
-<<<<<<< HEAD
-        self.conv1 = nn.Conv2d(num_input_channels, 64, kernel_size=3, stride=1, padding=0, bias=False)
-=======
         self.conv1 = nn.Conv2d(num_input_channels, 64, kernel_size=3, stride=3, padding=0, bias=False)
->>>>>>> c42593fd
         self.bn1 = nn.BatchNorm2d(64)
         self.relu = nn.ReLU(inplace=True)
         self.maxpool = nn.MaxPool2d(kernel_size=3, stride=2, padding=1)
