--- conflicted
+++ resolved
@@ -201,7 +201,6 @@
         Returns: None
         """
         # initialize training params
-<<<<<<< HEAD
         epochs              = train_config.epochs
         report_interval     = train_config.report_interval
         val_interval        = train_config.val_interval
@@ -209,14 +208,6 @@
         checkpointing       = train_config.checkpointing
         early_stopping_patience      = train_config.early_stopping_patience
         save_interval = train_config.save_interval if 'save_interval' in train_config else None
-=======
-        epochs              = settings.train_config.epochs
-        report_interval     = settings.train_config.report_interval
-        val_interval        = settings.train_config.val_interval
-        num_val_batches     = settings.train_config.num_val_batches
-        checkpointing       = settings.train_config.checkpointing
-        save_interval = settings.train_config.save_interval
->>>>>>> 0c128842
 
         # set the iterations at which to dump the events and their metrics
         if self.rank == 0:
@@ -235,13 +226,10 @@
         # initialize the iterator over the validation set
         val_iter = iter(self.data_loaders["validation"])
 
-<<<<<<< HEAD
         #Configure early stopping
         early_stop = False 
-=======
         if settings.restoreBestState:
             self.restore_best_state("")
->>>>>>> 0c128842
 
         # global training loop for multiple epochs
         for self.epoch in range(epochs):
@@ -265,11 +253,7 @@
                 
                 # run validation on given intervals
                 if self.iteration % val_interval == 0:
-<<<<<<< HEAD
                     early_stop = self.validate(val_iter, num_val_batches, checkpointing, len(train_loader), early_stopping_patience)
-=======
-                    self.validate(settings, val_iter, num_val_batches, checkpointing)
->>>>>>> 0c128842
                 
                 # Train on batch
                 self.data = train_data['data']
@@ -323,11 +307,7 @@
 
 
 
-<<<<<<< HEAD
     def validate(self, val_iter, num_val_batches, checkpointing, iterations_per_epoch, early_stopping_patience=-1):
-=======
-    def validate(self, settings, val_iter, num_val_batches, checkpointing):
->>>>>>> 0c128842
         # set model to eval mode
         self.model.eval()
         val_metrics = {"iteration": self.iteration, "loss": 0., "accuracy": 0., "saved_best": 0}
@@ -376,11 +356,8 @@
 
             if val_metrics["loss"] < self.best_validation_loss:
                 self.best_validation_loss = val_metrics["loss"]
-<<<<<<< HEAD
                 self.best_iteration = self.iteration
-=======
                 best_validation_accuracy = val_metrics["accuracy"]
->>>>>>> 0c128842
                 print('best validation loss so far!: {}'.format(self.best_validation_loss))
                 print('best validation accuracy so far!: {}'.format(best_validation_accuracy))
                 self.save_state("BEST")
@@ -398,14 +375,7 @@
             self.val_log.record(val_metrics)
             self.val_log.write()
             self.val_log.flush()
-
-<<<<<<< HEAD
-                
-
-    def evaluate(self, test_config):
-=======
     def evaluate(self, settings, test_config):
->>>>>>> 0c128842
         """
         Evaluate the performance of the trained model on the test set
 
