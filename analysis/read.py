--- conflicted
+++ resolved
@@ -126,19 +126,11 @@
         tuple
             Tuple of arrays of training progression log values, see `read_training_log_from_csv` for details.
         """
-<<<<<<< HEAD
-        train_files = glob.glob(directory + "/log_train*.csv")
-        self._log_train = np.array([np.genfromtxt(f, delimiter=',', skip_header=1) for f in train_files])
-        self._log_val = np.genfromtxt(directory + "/log_val.csv", delimiter=',', skip_header=1)
-        train_iteration = self._log_train[0, :, 0]
-        train_epoch = self._log_train[0, :, 1]
-=======
         train_files = glob.glob(directory + "/outputs/log_train*.csv")
         self._log_train = np.array([np.genfromtxt(f, delimiter=',', names=True, dtype=None) for f in train_files])
         self._log_val = np.genfromtxt(directory + "/outputs/log_val.csv", delimiter=',', names=True, dtype=None)
         train_iteration = self._log_train['iteration'][0]
         train_epoch = self._log_train['epoch'][0]
->>>>>>> 2ad1c240
         it_per_epoch = np.min(train_iteration[train_epoch == 1]) - 1
         self._train_log_epoch = train_iteration / it_per_epoch
         self._train_log_loss = np.mean(self._log_train['loss'], axis=0)
