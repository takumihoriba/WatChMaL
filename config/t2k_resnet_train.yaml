data:
<<<<<<< HEAD
  split_path: '/scratch/fcormier/t2k/ml/output_indices/jan23_electrons_forRegression_5M_1/train_val_test_gt100Hits_nFolds20_fold2.npz' 
=======
  split_path: '/fast_scratch_2/fcormier/t2k/jan28_electronsOnly_5M//train_val_test_nFolds10_fold7.np' 
>>>>>>> 729a48d5
  dataset:
    h5file: '$SLURM_TMPDIR/digi_combine.hy'
    _target_: watchmal.dataset.cnn.cnn_dataset.CNNDataset
    pmt_positions_file: /scratch/fcormier/t2k/ml/image_files/skdetsim_imagefile.npy
    channel_scaling:
      time: [950, 10]
model:
  _target_: watchmal.model.resnet.resnet18
  num_input_channels: 2
  num_output_channels: 1
  stride: 1
  kernelSize: 1
  dropout_p: 0.2
engine:
  _target_: watchmal.engine.regression.RegressionEngine
  truth_key: 'momenta'
tasks:
  train:
<<<<<<< HEAD
    epochs: 30
    val_interval: 100
    num_val_batches: 2
    checkpointing: false
    loss:
      _target_: torch.nn.HuberLoss
      delta: 0.01
    data_loaders:
      train:
        split_key: train_idxs
        batch_size: 500
        num_workers: 12
=======
    epochs: 10
    val_interval: 100
    num_val_batches: 20
    checkpointing: false
    loss:
      _target_: torch.nn.HuberLoss
      delta: 0.001
    data_loaders:
      train:
        split_key: train_idxs
        batch_size: 50
        num_workers: 3
>>>>>>> 729a48d5
        sampler:
          _target_: torch.utils.data.sampler.SubsetRandomSampler
      validation:
        split_key: val_idxs
<<<<<<< HEAD
        batch_size: 1200
        num_workers: 6
=======
        batch_size: 100
        num_workers: 3
>>>>>>> 729a48d5
        sampler:
          _target_: torch.utils.data.sampler.SubsetRandomSampler
    optimizers:
      _target_: torch.optim.Adam
      lr: 0.1
      weight_decay: 0
    scheduler:
      _target_: torch.optim.lr_scheduler.ExponentialLR
      gamma: 0.8
  evaluate:
    data_loaders:
      test:
        split_key: test_idxs
        batch_size: 2000
        num_workers: 6
        sampler:
          _target_: torch.utils.data.sampler.SubsetRandomSampler
<<<<<<< HEAD
gpu_list:
  - 0
  - 1
  - 2
  - 3
=======
gpu_list: 
- 0
>>>>>>> 729a48d5
seed: null
dump_path: ./outputs/<|MERGE_RESOLUTION|>--- conflicted
+++ resolved
@@ -1,9 +1,5 @@
 data:
-<<<<<<< HEAD
   split_path: '/scratch/fcormier/t2k/ml/output_indices/jan23_electrons_forRegression_5M_1/train_val_test_gt100Hits_nFolds20_fold2.npz' 
-=======
-  split_path: '/fast_scratch_2/fcormier/t2k/jan28_electronsOnly_5M//train_val_test_nFolds10_fold7.np' 
->>>>>>> 729a48d5
   dataset:
     h5file: '$SLURM_TMPDIR/digi_combine.hy'
     _target_: watchmal.dataset.cnn.cnn_dataset.CNNDataset
@@ -13,53 +9,33 @@
 model:
   _target_: watchmal.model.resnet.resnet18
   num_input_channels: 2
-  num_output_channels: 1
+  num_output_channels: 3
   stride: 1
   kernelSize: 1
   dropout_p: 0.2
 engine:
   _target_: watchmal.engine.regression.RegressionEngine
-  truth_key: 'momenta'
+  truth_key: 'positions'
 tasks:
   train:
-<<<<<<< HEAD
     epochs: 30
     val_interval: 100
     num_val_batches: 2
     checkpointing: false
     loss:
       _target_: torch.nn.HuberLoss
-      delta: 0.01
+      delta: 0.1
     data_loaders:
       train:
         split_key: train_idxs
-        batch_size: 500
+        batch_size: 250
         num_workers: 12
-=======
-    epochs: 10
-    val_interval: 100
-    num_val_batches: 20
-    checkpointing: false
-    loss:
-      _target_: torch.nn.HuberLoss
-      delta: 0.001
-    data_loaders:
-      train:
-        split_key: train_idxs
-        batch_size: 50
-        num_workers: 3
->>>>>>> 729a48d5
         sampler:
           _target_: torch.utils.data.sampler.SubsetRandomSampler
       validation:
         split_key: val_idxs
-<<<<<<< HEAD
-        batch_size: 1200
+        batch_size: 1000
         num_workers: 6
-=======
-        batch_size: 100
-        num_workers: 3
->>>>>>> 729a48d5
         sampler:
           _target_: torch.utils.data.sampler.SubsetRandomSampler
     optimizers:
@@ -77,15 +53,10 @@
         num_workers: 6
         sampler:
           _target_: torch.utils.data.sampler.SubsetRandomSampler
-<<<<<<< HEAD
 gpu_list:
   - 0
   - 1
   - 2
   - 3
-=======
-gpu_list: 
-- 0
->>>>>>> 729a48d5
 seed: null
 dump_path: ./outputs/